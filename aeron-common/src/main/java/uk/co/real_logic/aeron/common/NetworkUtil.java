/*
 * Copyright 2014 - 2015 Real Logic Ltd.
 *
 * Licensed under the Apache License, Version 2.0 (the "License");
 * you may not use this file except in compliance with the License.
 * You may obtain a copy of the License at
 *
 * http://www.apache.org/licenses/LICENSE-2.0
 *
 * Unless required by applicable law or agreed to in writing, software
 * distributed under the License is distributed on an "AS IS" BASIS,
 * WITHOUT WARRANTIES OR CONDITIONS OF ANY KIND, either express or implied.
 * See the License for the specific language governing permissions and
 * limitations under the License.
 */
package uk.co.real_logic.aeron.common;

import static java.lang.Boolean.compare;
import static java.lang.Integer.compare;
import static java.lang.Math.max;
import static java.lang.Math.min;
import static java.util.Collections.sort;

import java.net.InetAddress;
import java.net.InterfaceAddress;
import java.net.NetworkInterface;
import java.net.SocketException;
import java.util.ArrayList;
import java.util.Collection;
import java.util.Enumeration;
import java.util.List;

/**
 * Collection of network specific utility functions
 */
public class NetworkUtil
{
    /**
     * Search for a list of network interfaces that match the specified address and subnet prefix.
     * The results will be ordered by the length of the subnet prefix
     * ({@link InterfaceAddress#getNetworkPrefixLength()}).  If no results match, then the collection
     * will be empty.
     *
     * @param address      to search for on the {@link NetworkInterface}s.
     * @param subnetPrefix to limit the search.
     * @return {@link NetworkInterface}s that match the supplied criteria, ordered by the length
<<<<<<< HEAD
     * of the subnet prefix.  Empty if none match.
     * @throws SocketException Exception.
=======
     * of the subnet prefix. Empty if none match.
     * @throws SocketException
>>>>>>> b912b4b8
     */
    public static Collection<NetworkInterface> filterBySubnet(final InetAddress address, final int subnetPrefix)
        throws SocketException
    {
        return filterBySubnet(NetworkInterfaceShim.DEFAULT, address, subnetPrefix);
    }

    static Collection<NetworkInterface> filterBySubnet(
        final NetworkInterfaceShim shim, final InetAddress address, final int subnetPrefix)
        throws SocketException
    {
        final List<FilterResult> filterResults = new ArrayList<>();
        final byte[] queryAddress = address.getAddress();

        final Enumeration<NetworkInterface> ifcs = shim.getNetworkInterfaces();
        while (ifcs.hasMoreElements())
        {
            final NetworkInterface ifc = ifcs.nextElement();
            final InterfaceAddress interfaceAddress = findAddressOnInterface(shim, ifc, queryAddress, subnetPrefix);

            if (null != interfaceAddress)
            {
                filterResults.add(new FilterResult(interfaceAddress, ifc, shim.isLoopback(ifc)));
            }
        }

        sort(filterResults);

        final List<NetworkInterface> results = new ArrayList<>();
        filterResults.forEach((filterResult) -> results.add(filterResult.ifc));

        return results;
    }

    public static InetAddress findAddressOnInterface(
        final NetworkInterface ifc, final InetAddress address, final int subnetPrefix)
    {
        final InterfaceAddress interfaceAddress =
            findAddressOnInterface(NetworkInterfaceShim.DEFAULT, ifc, address.getAddress(), subnetPrefix);

        if (null == interfaceAddress)
        {
            return null;
        }

        return interfaceAddress.getAddress();
    }

    static InterfaceAddress findAddressOnInterface(
        final NetworkInterfaceShim shim, final NetworkInterface ifc, final byte[] queryAddress, final int prefixLength)
    {
        InterfaceAddress foundInterfaceAddress = null;

        for (final InterfaceAddress interfaceAddress : shim.getInterfaceAddresses(ifc))
        {
            final byte[] candidateAddress = interfaceAddress.getAddress().getAddress();
            if (isMatchWithPrefix(candidateAddress, queryAddress, prefixLength))
            {
                foundInterfaceAddress = interfaceAddress;
                break;
            }
        }

        return foundInterfaceAddress;
    }

    //
    // Byte matching and calculation.
    //

    static boolean isMatchWithPrefix(final byte[] a, final byte[] b, final int prefixLength)
    {
        if (a.length != b.length)
        {
            return false;
        }

        if (a.length == 4)
        {
            final int mask = prefixLengthToIpV4Mask(prefixLength);

            return (toInt(a) & mask) == (toInt(b) & mask);
        }
        else if (a.length == 16)
        {
            final long upperMask = prefixLengthToIpV6Mask(min(prefixLength, 64));
            final long lowerMask = prefixLengthToIpV6Mask(max(prefixLength - 64, 0));

            return
                (upperMask & toLong(a, 0)) == (upperMask & toLong(b, 0)) &&
                (lowerMask & toLong(b, 8)) == (lowerMask & toLong(b, 8));
        }

        throw new IllegalArgumentException("How many bytes does an IP address have again?");
    }

    private static int prefixLengthToIpV4Mask(final int subnetPrefix)
    {
        return 0 == subnetPrefix ? 0 : ~((1 << 32 - subnetPrefix) - 1);
    }

    private static long prefixLengthToIpV6Mask(final int subnetPrefix)
    {
        return 0 == subnetPrefix ? 0 : ~((1L << 64 - subnetPrefix) - 1);
    }

    // TODO: Should these be common?
    private static int toInt(final byte[] b)
    {
        return ((b[3] & 0xFF)) + ((b[2] & 0xFF) << 8) + ((b[1] & 0xFF) << 16) + ((b[0]) << 24);
    }

    static long toLong(final byte[] b, final int offset)
    {
        return ((b[offset + 7] & 0xFFL)) + ((b[offset + 6] & 0xFFL) << 8) + ((b[offset + 5] & 0xFFL) << 16) +
            ((b[offset + 4] & 0xFFL) << 24) + ((b[offset + 3] & 0xFFL) << 32) + ((b[offset + 2] & 0xFFL) << 40) +
            ((b[offset + 1] & 0xFFL) << 48) + (((long) b[offset]) << 56);
    }

    private static class FilterResult implements Comparable<FilterResult>
    {
        private final InterfaceAddress interfaceAddress;
        private final NetworkInterface ifc;
        private final boolean isLoopback;

        public FilterResult(final InterfaceAddress interfaceAddress, final NetworkInterface ifc, final boolean isLoopback)
            throws SocketException
        {
            this.interfaceAddress = interfaceAddress;
            this.ifc = ifc;
            this.isLoopback = isLoopback;
        }

        @Override
        public int compareTo(final FilterResult o)
        {
            if (isLoopback == o.isLoopback)
            {
                return -compare(
                    interfaceAddress.getNetworkPrefixLength(),
                    o.interfaceAddress.getNetworkPrefixLength());
            }
            else
            {
                return compare(isLoopback, o.isLoopback);
            }
        }
    }
}<|MERGE_RESOLUTION|>--- conflicted
+++ resolved
@@ -44,13 +44,8 @@
      * @param address      to search for on the {@link NetworkInterface}s.
      * @param subnetPrefix to limit the search.
      * @return {@link NetworkInterface}s that match the supplied criteria, ordered by the length
-<<<<<<< HEAD
-     * of the subnet prefix.  Empty if none match.
-     * @throws SocketException Exception.
-=======
      * of the subnet prefix. Empty if none match.
-     * @throws SocketException
->>>>>>> b912b4b8
+     * @throws SocketException Exception
      */
     public static Collection<NetworkInterface> filterBySubnet(final InetAddress address, final int subnetPrefix)
         throws SocketException
