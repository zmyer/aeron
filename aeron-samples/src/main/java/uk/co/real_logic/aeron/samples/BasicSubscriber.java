--- conflicted
+++ resolved
@@ -44,17 +44,12 @@
 
         // Create a context for client
         final Aeron.Context ctx = new Aeron.Context()
-<<<<<<< HEAD
             .newConnectionHandler(SamplesUtil::printNewConnection) // Callback method when a new producer starts
             .inactiveConnectionHandler(SamplesUtil::printInactiveConnection); // Callback when at a producer exits
-=======
-            .newConnectionHandler(SamplesUtil::printNewConnection)
-            .inactiveConnectionHandler(SamplesUtil::printInactiveConnection);
         if(EMBEDDED_MEDIA_DRIVER)
         {
             ctx.dirName(driver.contextDirName());
         }
->>>>>>> 67c2d535
 
         // dataHandler method is called for every new datagram received
         final DataHandler dataHandler = printStringMessage(STREAM_ID);
