import org.gradle.plugins.ide.eclipse.model.Classpath

/*
 * Copyright 2014 - 2015 Real Logic Ltd.
 *
 * Licensed under the Apache License, Version 2.0 (the "License");
 * you may not use this file except in compliance with the License.
 * You may obtain a copy of the License at
 *
 * http://www.apache.org/licenses/LICENSE-2.0
 *
 * Unless required by applicable law or agreed to in writing, software
 * distributed under the License is distributed on an "AS IS" BASIS,
 * WITHOUT WARRANTIES OR CONDITIONS OF ANY KIND, either express or implied.
 * See the License for the specific language governing permissions and
 * limitations under the License.
 */

apply plugin: 'maven'
apply plugin: 'signing'
apply plugin: 'eclipse'

defaultTasks 'clean', 'build', 'install'

ext {
    group = aeronGroup
    version = aeronVersion

    if (!project.hasProperty('ossrhUsername'))
        ossrhUsername = ''

    if (!project.hasProperty('ossrhPassword'))
        ossrhPassword = ''
}

allprojects {
    apply plugin: 'eclipse'
}

buildscript {
    repositories {
        jcenter()
    }
    dependencies {
        classpath 'com.github.jengelman.gradle.plugins:shadow:0.8'
        classpath 'com.puppycrawl.tools:checkstyle:5.9'
    }
}

subprojects {
    apply plugin: 'java'
    apply plugin: 'maven'
    apply plugin: 'checkstyle'

    // Make sure that we use the correct JDK in Eclipse
    // There needs to be a JDK8 JVM installed in Eclipse before
    // importing the generated projects.
    plugins.withType(JavaBasePlugin) {
        eclipse.classpath.file.whenMerged { Classpath path ->
            path.entries.findAll { it.path.contains('JRE_CONTAINER') }.each {
                it.path += "/org.eclipse.jdt.internal.debug.ui.launcher.StandardVMType/JavaSE-1.8"
            }
        }
    }

    group = aeronGroup
    version = aeronVersion

    compileJava {
        sourceCompatibility = 1.8
        targetCompatibility = 1.8
    }

    [compileJava, compileTestJava]*.options*.encoding = 'UTF-8'

    repositories {
        mavenCentral()
        mavenLocal()
    }

    dependencies {
        testCompile 'org.hamcrest:hamcrest-all:1.3', 'junit:junit:4.11', 'org.mockito:mockito-all:1.9.5'
    }

    checkstyle {
        configFile = new File(rootDir, 'config/checkstyle/checkstyle.xml')
        toolVersion = 5.9
    }

    test {
        testLogging {
            //events 'passed', 'skipped', 'failed'
            events 'skipped', 'failed'
            showStandardStreams = true
            exceptionFormat = 'full'
            afterSuite { desc, result ->
                if (!desc.parent) {
                    println "Results: ${result.resultType} (${result.testCount} tests, ${result.successfulTestCount} successes, ${result.failedTestCount} failures, ${result.skippedTestCount} skipped)"
                }
            }
        }
    }

    javadoc {
        title = '<h1>Aeron Transport Protocol</h1>'

        options.bottom = '<i>Copyright &#169; 2014 - 2015 Real Logic Ltd. All Rights Reserved.</i>'
        options.addStringOption('XDignore.symbol.file', '-quiet')
    }

    task sourcesJar(type: Jar) {
        classifier = 'sources'
        from sourceSets.main.allSource
    }

    task testJar(type: Jar, dependsOn: testClasses) {
        baseName = "test-${project.archivesBaseName}"
        from sourceSets.test.output
    }

    task javadocJar(type: Jar) {
        classifier = 'javadoc'
        from javadoc.destinationDir
    }

    configurations {
        tests
    }

    artifacts {
        archives sourcesJar, javadocJar
        tests testJar
    }
}

project(':aeron-common') {
    dependencies {
        compile 'uk.co.real-logic:Agrona:0.3'
    }
}

project(':aeron-driver') {
    apply plugin: 'application'

    mainClassName = 'uk.co.real_logic.aeron.driver.MediaDriver'

    dependencies {
        compile project(':aeron-common')
        testCompile project(path: ':aeron-common', configuration: 'tests')
    }

    test {
        systemProperties('aeron.event.log': System.properties['aeron.event.log'])
    }

    run {
        systemProperties(System.properties)
    }

    
    build.doLast {
        tasks.distZip.execute()
    }

    task driver(type:JavaExec) {
      main = 'uk.co.real_logic.aeron.driver.MediaDriver'
      classpath = sourceSets.main.runtimeClasspath
      systemProperties(System.properties)
    }
}

project(':aeron-client') {
    dependencies {
        compile project(':aeron-common')
        testCompile project(path: ':aeron-common', configuration: 'tests')
    }
}

project(':aeron-samples') {
    apply plugin: 'shadow'

    dependencies {
        compile project(':aeron-client'), project(':aeron-driver'), project(':aeron-tools'), 'org.hdrhistogram:HdrHistogram:1.2.1'
    }

    shadow {
        outputFile = new File('aeron-samples/build/libs/samples.jar')
    }

    build.doLast {
        tasks.shadowJar.execute()
    }

    task Ping(type:JavaExec) {
      main = 'uk.co.real_logic.aeron.samples.Ping'
      classpath = sourceSets.main.runtimeClasspath
      systemProperties(System.properties)
    }

    task Pong(type:JavaExec) {
      main = 'uk.co.real_logic.aeron.samples.Pong'
      classpath = sourceSets.main.runtimeClasspath
      systemProperties(System.properties)
    }

    task LLDriver(type:JavaExec) {
      main = 'uk.co.real_logic.aeron.samples.LowLatencyMediaDriver'
      classpath = sourceSets.main.runtimeClasspath
      systemProperties(System.properties)
    }

    task basicPub(type:JavaExec) {
      main = 'uk.co.real_logic.aeron.samples.BasicPublisher'
      classpath = sourceSets.main.runtimeClasspath
      systemProperties(System.properties)
    }

    task basicSub(type:JavaExec) {
      main = 'uk.co.real_logic.aeron.samples.BasicSubscriber'
      classpath = sourceSets.main.runtimeClasspath
      systemProperties(System.properties)
    }
}

project(':aeron-system-tests') {
    dependencies {
        compile project(':aeron-client'), project(':aeron-driver')
        testCompile project(path: ':aeron-common', configuration: 'tests')
    }

    test {
        systemProperties('java.net.preferIPv4Stack': true)
        systemProperties('aeron.event.log': System.properties['aeron.event.log'])
    }
}

project(':aeron-tools') {
    apply plugin: 'shadow'

    dependencies {
        compile project(':aeron-client'), project(':aeron-driver')
        compile group: 'commons-cli', name: 'commons-cli', version: '1.2'
        compile 'org.slf4j:slf4j-api:1.7.10'
        compile 'org.slf4j:slf4j-simple:1.7.10'
        testCompile project(path: ':aeron-common', configuration: 'tests')
    }

<<<<<<< HEAD
    shadow {
        outputFile = new File('aeron-tools/build/libs/tools.jar')
    }

    build.doLast {
        tasks.shadowJar.execute()
=======
    task stats(type:JavaExec) {
      main = 'uk.co.real_logic.aeron.tools.StatsDriver'
      classpath = sourceSets.main.runtimeClasspath
      systemProperties(System.properties)

      if (project.hasProperty('myargs')) {
        args(myargs.split(','))
      }
    }

    task embeddedPub(type:JavaExec) {
      main = 'uk.co.real_logic.aeron.tools.EmbeddedPublisher'
      classpath = sourceSets.main.runtimeClasspath
      systemProperties(System.properties)
>>>>>>> 82ae061c
    }
}

uploadArchives {
    repositories {
        mavenDeployer {
            beforeDeployment { MavenDeployment deployment -> signing.signPom(deployment) }

            repository(url: "https://oss.sonatype.org/service/local/staging/deploy/maven2/") {
                authentication(userName: ossrhUsername, password: ossrhPassword)
            }

            snapshotRepository(url: "https://oss.sonatype.org/content/repositories/snapshots/") {
                authentication(userName: ossrhUsername, password: ossrhPassword)
            }

            pom.project {
                name = 'Aeron'
                packaging = 'pom'
                // optionally artifactId can be defined here
                description = 'Efficient reliable unicast and multicast transport protocol.'
                url = 'https://github.com/real-logic/Aeron'

                scm {
                    connection = 'scm:git:https://github.com/real-logic/Aeron.git'
                    developerConnection = 'scm:git:https://github.com/real-logic/Aeron.git'
                    url = 'https://github.com/real-logic/Aeron.git'
                }

                licenses {
                    license {
                        name = 'The Apache License, Version 2.0'
                        url = 'http://www.apache.org/licenses/LICENSE-2.0.txt'
                    }
                }

                developers {
                    developer {
                        id = 'tmontgomery'
                        name = 'Todd L. Montgomery'
                        email = 'tmont@nard.net'
                        url = 'https://github.com/tmontgomery'
                    }
                    developer {
                        id = 'mjpt777'
                        name = 'Martin Thompson'
                        email = 'mjpt777@gmail.com'
                        url = 'https://github.com/mjpt777'
                    }
                    developer {
                        id = 'RichardWarburton'
                        name = 'Richard Warburton'
                        email = 'richard.warburton@gmail.com'
                        url = 'https://github.com/RichardWarburton'
                    }
                }
            }
        }
    }
}

task wrapper(type: Wrapper) {
    gradleVersion = '2.1'
}<|MERGE_RESOLUTION|>--- conflicted
+++ resolved
@@ -245,29 +245,12 @@
         testCompile project(path: ':aeron-common', configuration: 'tests')
     }
 
-<<<<<<< HEAD
     shadow {
         outputFile = new File('aeron-tools/build/libs/tools.jar')
     }
 
     build.doLast {
         tasks.shadowJar.execute()
-=======
-    task stats(type:JavaExec) {
-      main = 'uk.co.real_logic.aeron.tools.StatsDriver'
-      classpath = sourceSets.main.runtimeClasspath
-      systemProperties(System.properties)
-
-      if (project.hasProperty('myargs')) {
-        args(myargs.split(','))
-      }
-    }
-
-    task embeddedPub(type:JavaExec) {
-      main = 'uk.co.real_logic.aeron.tools.EmbeddedPublisher'
-      classpath = sourceSets.main.runtimeClasspath
-      systemProperties(System.properties)
->>>>>>> 82ae061c
     }
 }
 
